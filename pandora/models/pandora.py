--- conflicted
+++ resolved
@@ -30,23 +30,11 @@
     id = Field("stationId")
     name = Field("stationName")
     token = Field("stationToken")
-<<<<<<< HEAD
-
-    category = Field("categoryName")
-
-    def get_playlist(self):
-        # Not possible to retrieve playlist for genre stations directly.
-        # Need to 'create' an actual Station object first using
-        # APIClient.create_station
-        raise NotImplementedError("Cannot retrieve playlist for genre " + \
-                                  "stations.")
-=======
     category = Field("categoryName")
 
     def get_playlist(self):
         raise NotImplementedError("Genre stations do not have playlists. "
                                   "Create a real station using the token.")
->>>>>>> 264130bb
 
 
 class StationList(PandoraListModel):
@@ -306,11 +294,6 @@
 
 class GenreStationList(PandoraDictListModel):
 
-<<<<<<< HEAD
-class GenreStationList(PandoraDictListModel):
-
-=======
->>>>>>> 264130bb
     checksum = Field("checksum")
 
     __dict_list_key__ = "categories"
