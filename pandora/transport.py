--- conflicted
+++ resolved
@@ -13,7 +13,6 @@
 import time
 import json
 import base64
-from OpenSSL.SSL import SysCallError
 import requests
 from requests.adapters import HTTPAdapter
 from Crypto.Cipher import Blowfish
@@ -38,10 +37,6 @@
     function will only be retried if it raises one of the specified
     exceptions.
     """
-<<<<<<< HEAD
-
-=======
->>>>>>> 264130bb
     def decorator(func):
         def function(*args, **kwargs):
 
@@ -53,12 +48,8 @@
 
                 except exceptions:
                     if retries_left > 0:
-<<<<<<< HEAD
-                        time.sleep(delay_exponential(0.5, 2, max_tries - retries_left))
-=======
                         time.sleep(delay_exponential(
                             0.5, 2, max_tries - retries_left))
->>>>>>> 264130bb
                     else:
                         raise
                 else:
@@ -80,10 +71,6 @@
     Base must be greater than 0, otherwise a ValueError will be
     raised.
     """
-<<<<<<< HEAD
-
-=======
->>>>>>> 264130bb
     if base == 'rand':
         base = random.random()
     elif base <= 0:
@@ -232,16 +219,10 @@
         else:
             raise PandoraException.from_code(result["code"], result["message"])
 
-<<<<<<< HEAD
-    # TODO: This decorator is a temporary workaround for handling SysCallErrors,
-    # see: https://github.com/shazow/urllib3/issues/367. Should be removed once a fix is applied in urllib3.
-    @retries(5, exceptions=(SysCallError,))
-=======
     # TODO: This decorator is a temporary workaround for handling
     # SysCallErrors, see: https://github.com/shazow/urllib3/issues/367.
     # Should be removed once a fix is applied in urllib3.
     @retries(5)
->>>>>>> 264130bb
     def __call__(self, method, **data):
         self._start_request(method)
 
